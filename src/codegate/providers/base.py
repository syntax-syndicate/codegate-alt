--- conflicted
+++ resolved
@@ -27,24 +27,17 @@
         output_normalizer: ModelOutputNormalizer,
         completion_handler: BaseCompletionHandler,
         pipeline_processor: Optional[SequentialPipelineProcessor] = None,
-<<<<<<< HEAD
-=======
         fim_pipeline_processor: Optional[SequentialPipelineProcessor] = None,
->>>>>>> 189aee90
     ):
         self.router = APIRouter()
         self._completion_handler = completion_handler
         self._input_normalizer = input_normalizer
         self._output_normalizer = output_normalizer
         self._pipeline_processor = pipeline_processor
-<<<<<<< HEAD
-        self._pipeline_response_formatter = PipelineResponseFormatter(completion_handler)
-=======
         self._fim_pipelin_processor = fim_pipeline_processor
 
         self._pipeline_response_formatter = PipelineResponseFormatter(output_normalizer)
 
->>>>>>> 189aee90
         self._setup_routes()
 
     @abstractmethod
@@ -128,13 +121,7 @@
         return self._is_fim_request_body(data)
 
     async def complete(
-<<<<<<< HEAD
-        self,
-        data: Dict,
-        api_key: str,
-=======
             self, data: Dict, api_key: Optional[str], is_fim_request: bool
->>>>>>> 189aee90
     ) -> Union[ModelResponse, AsyncIterator[ModelResponse]]:
         """
         Main completion flow with pipeline integration
@@ -155,33 +142,13 @@
                 input_pipeline_result.response, streaming
             )
 
-<<<<<<< HEAD
-        if self._pipeline_processor is not None:
-            result = await self._pipeline_processor.process_request(completion_request)
-
-            if result.error_message:
-                raise Exception(result.error_message)
-
-            if result.response:
-                return self._pipeline_response_formatter.handle_pipeline_response(
-                    result.response, streaming
-                )
-
-            completion_request = result.request
-=======
         provider_request = self._input_normalizer.denormalize(input_pipeline_result.request)
->>>>>>> 189aee90
 
         # Execute the completion and translate the response
         # This gives us either a single response or a stream of responses
         # based on the streaming flag
-<<<<<<< HEAD
-        raw_response = await self._completion_handler.execute_completion(
-            completion_request, stream=streaming
-=======
         model_response = await self._completion_handler.execute_completion(
             provider_request, api_key=api_key, stream=streaming
->>>>>>> 189aee90
         )
         if not streaming:
             return self._output_normalizer.denormalize(model_response)
