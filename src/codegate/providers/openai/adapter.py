--- conflicted
+++ resolved
@@ -1,36 +1,3 @@
-<<<<<<< HEAD
-from typing import Any, AsyncIterator, Dict, Optional
-
-from litellm import ChatCompletionRequest, ModelResponse
-
-from codegate.providers.base import StreamGenerator
-from codegate.providers.litellmshim import BaseAdapter, sse_stream_generator
-
-
-class OpenAIAdapter(BaseAdapter):
-    """
-    This is just a wrapper around LiteLLM's adapter class interface that passes
-    through the input and output as-is - LiteLLM's API expects OpenAI's API
-    format.
-    """
-
-    def __init__(self, stream_generator: StreamGenerator = sse_stream_generator):
-        super().__init__(stream_generator)
-
-    def translate_completion_input_params(self, kwargs: Dict) -> Optional[ChatCompletionRequest]:
-        try:
-            return ChatCompletionRequest(**kwargs)
-        except Exception as e:
-            raise ValueError(f"Invalid completion parameters: {str(e)}")
-
-    def translate_completion_output_params(self, response: ModelResponse) -> Any:
-        return response
-
-    def translate_completion_output_params_streaming(
-        self, completion_stream: AsyncIterator[ModelResponse]
-    ) -> AsyncIterator[ModelResponse]:
-        return completion_stream
-=======
 from typing import Any, Dict
 
 from litellm import ChatCompletionRequest
@@ -87,5 +54,4 @@
         """
         No denormalizing needed, already OpenAI format
         """
-        return normalized_reply
->>>>>>> 189aee90
+        return normalized_reply