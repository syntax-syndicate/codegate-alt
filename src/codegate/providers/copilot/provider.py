--- conflicted
+++ resolved
@@ -170,8 +170,53 @@
             self.target_host = parsed_url.hostname
             self.target_port = parsed_url.port or (443 if parsed_url.scheme == "https" else 80)
 
-            await self._establish_target_connection(parsed_url.scheme == "https")
-            self._send_request_to_target()
+            target_protocol = CopilotProxyTargetProtocol(self)
+            logger.debug(f"Connecting to {self.target_host}:{self.target_port}")
+            await self.loop.create_connection(
+                lambda: target_protocol,
+                self.target_host,
+                self.target_port,
+                ssl=parsed_url.scheme == "https",
+            )
+
+            has_host = False
+            new_headers = []
+
+            for header in self.headers:
+                if header.lower().startswith("host:"):
+                    has_host = True
+                    new_headers.append(f"Host: {self.target_host}")
+                else:
+                    new_headers.append(header)
+
+            if not has_host:
+                new_headers.append(f"Host: {self.target_host}")
+
+            request_line = f"{self.method} /{self.path} {self.version}\r\n".encode()
+            logger.debug(f"Request Line: {request_line}")
+            header_block = "\r\n".join(new_headers).encode()
+            headers = request_line + header_block + b"\r\n\r\n"
+
+            if self.target_transport:
+                logger.debug("=" * 40)
+                self.log_decrypted_data(headers, "Request")
+                self.target_transport.write(headers)
+                logger.debug("=" * 40)
+
+                body_start = self.buffer.index(b"\r\n\r\n") + 4
+                body = self.buffer[body_start:]
+
+                if body:
+                    self.log_decrypted_data(body, "Request Body")
+
+                for i in range(0, len(body), CHUNK_SIZE):
+                    chunk = body[i : i + CHUNK_SIZE]
+                    self.target_transport.write(chunk)
+            else:
+                logger.debug("=" * 40)
+                logger.error("Target transport not available")
+                logger.debug("=" * 40)
+                self.send_error_response(502, b"Failed to establish target connection")
 
         except Exception as e:
             logger.error(f"Error handling HTTP request: {e}")
@@ -222,16 +267,10 @@
         new_headers = []
         has_host = False
 
-<<<<<<< HEAD
         for header in self.request.headers:
             if header.lower().startswith("host:"):
                 has_host = True
                 new_headers.append(f"Host: {self.target_host}")
-=======
-                for i in range(0, len(body), CHUNK_SIZE):
-                    chunk = body[i : i + CHUNK_SIZE]
-                    self.target_transport.write(chunk)
->>>>>>> 70715911
             else:
                 new_headers.append(header)
 
@@ -379,14 +418,10 @@
 
         # Check for prefix match
         for route in VALIDATED_ROUTES:
-<<<<<<< HEAD
-            remaining_path = path[len(route.path) :]
-=======
             # For prefix matches, keep the rest of the path
             remaining_path = path[len(route.path) :]
             logger.debug(f"Remaining path: {remaining_path}")
             # Make sure we don't end up with double slashes
->>>>>>> 70715911
             if remaining_path and remaining_path.startswith("/"):
                 remaining_path = remaining_path[1:]
             target = urljoin(str(route.target), remaining_path)
