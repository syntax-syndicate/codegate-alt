--- conflicted
+++ resolved
@@ -136,13 +136,10 @@
                 host=config_data.get("host", cls.host),
                 log_level=config_data.get("log_level", cls.log_level.value),
                 log_format=config_data.get("log_format", cls.log_format.value),
-<<<<<<< HEAD
                 chat_model_path=config_data.get("chat_model_path", cls.chat_model_path),
                 chat_model_n_ctx=config_data.get("chat_model_n_ctx", cls.chat_model_n_ctx),
                 chat_model_n_gpu_layers=config_data.get("chat_model_n_gpu_layers", cls.chat_model_n_gpu_layers),
-=======
                 prompts=prompts_config,
->>>>>>> 0fb76fa3
             )
         except yaml.YAMLError as e:
             raise ConfigurationError(f"Failed to parse config file: {e}")
